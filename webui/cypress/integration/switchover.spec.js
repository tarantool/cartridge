--- conflicted
+++ resolved
@@ -83,12 +83,8 @@
     cy.log('Prepare for the test');
     ////////////////////////////////////////////////////////////////////
     cy.visit(Cypress.config('baseUrl') + '/admin/cluster/dashboard');
-<<<<<<< HEAD
     cy.testScreenshots('Dashboard');
-    cy.contains('Replica sets');
-=======
     cy.contains('Replica Sets');
->>>>>>> f48f8133
     cy.get('.meta-test__FailoverButton').should('be.visible');
     cy.get('.meta-test__FailoverButton').contains('Failover: disabled');
 
