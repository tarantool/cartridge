# source: http://127.0.0.1:8081/admin/api
<<<<<<< HEAD
# timestamp: Thu Nov 17 2022 12:26:32 GMT+0300 (Москва, стандартное время)
=======
# timestamp: Tue Oct 25 2022 18:37:36 GMT+0300 (Москва, стандартное время)
>>>>>>> 4c8e3b26

"""Custom scalar specification."""
directive @specifiedBy(
  """Scalar specification URL."""
  url: String!
) on SCALAR

"""Cluster management"""
type Apicluster {
  """Some information about current server"""
  self: ServerShortInfo

  """Clusterwide DDL schema"""
  schema: DDLSchema!

  """Get current failover state. (Deprecated since v2.0.2-2)"""
  failover: Boolean!

  """Whether it is reasonble to call bootstrap_vshard mutation"""
  can_bootstrap_vshard: Boolean!
  auth_params: UserManagementAPI!

  """List of pages to be hidden in WebUI"""
  webui_blacklist: [String!]

  """List issues in cluster"""
  issues: [Issue!]

  """Show suggestions to resolve operation problems"""
  suggestions: Suggestions

  """List authorized users"""
  users(
    """
    The `String` scalar type represents textual data, represented as UTF-8
    character sequences. The String type is most often used by GraphQL to
    represent free-form human-readable text.
    """
    username: String
  ): [User!]

  """Virtual buckets count in cluster"""
  vshard_bucket_count: Int!

  """Get list of all registered roles and their dependencies."""
  known_roles: [Role!]!

  """Get automatic failover configuration."""
  failover_params: FailoverAPI!

  """Get list of known vshard storage groups."""
  vshard_known_groups: [String!]!
  vshard_groups: [VshardGroup!]!

  """Validate config"""
  validate_config(sections: [ConfigSectionInput]): ValidateConfigResult!

  """compression info about cluster"""
  cluster_compression: ClusterCompressionInfo!

  """Get cluster config sections"""
  config(sections: [String!]): [ConfigSection]!
}

"""Compression info of all cluster instances"""
type ClusterCompressionInfo {
  """cluster compression info"""
  compression_info: [InstanceCompressionInfo!]!
}

"""A section of clusterwide configuration"""
type ConfigSection {
  filename: String!
  content: String!
}

"""A section of clusterwide configuration"""
input ConfigSectionInput {
  filename: String!
  content: String
}

"""Result of schema validation"""
type DDLCheckResult {
  """Error details if validation fails, null otherwise"""
  error: String
}

"""The schema"""
type DDLSchema {
  as_yaml: String!
}

"""
A suggestion to disable malfunctioning servers in order to restore the quorum
"""
type DisableServerSuggestion {
  uuid: String!
}

"""Parameters for editing a replicaset"""
input EditReplicasetInput {
  uuid: String
  weight: Float
  vshard_group: String
  join_servers: [JoinServerInput]
  roles: [String!]
  alias: String
  all_rw: Boolean
  failover_priority: [String!]
}

"""Parameters for editing existing server"""
input EditServerInput {
  electable: Boolean
  uri: String
  labels: [LabelInput]
  disabled: Boolean
  uuid: String!
  expelled: Boolean
  zone: String
}

type EditTopologyResult {
  replicasets: [Replicaset]!
  servers: [Server]!
}

type Error {
  stack: String
  class_name: String
  message: String!
}

"""Failover parameters managent"""
type FailoverAPI {
  fencing_enabled: Boolean!
  fencing_timeout: Float!
  failover_timeout: Float!

  """Supported modes are "disabled", "eventual", "stateful" or "raft"."""
  mode: String!

  """
  Type of external storage for the stateful failover mode. Supported types are "tarantool" and "etcd2".
  """
  state_provider: String
  tarantool_params: FailoverStateProviderCfgTarantool
  fencing_pause: Float!
  etcd2_params: FailoverStateProviderCfgEtcd2
}

"""State provider configuration (etcd-v2)"""
type FailoverStateProviderCfgEtcd2 {
  password: String!
  lock_delay: Float!
  endpoints: [String!]!
  username: String!
  prefix: String!
}

"""State provider configuration (etcd-v2)"""
input FailoverStateProviderCfgInputEtcd2 {
  password: String
  lock_delay: Float
  endpoints: [String!]
  username: String
  prefix: String
}

"""State provider configuration (Tarantool)"""
input FailoverStateProviderCfgInputTarantool {
  uri: String!
  password: String!
}

"""State provider configuration (Tarantool)"""
type FailoverStateProviderCfgTarantool {
  uri: String!
  password: String!
}

"""Information about single field compression rate possibility"""
type FieldCompressionInfo {
  """field name"""
  field_name: String!

  """compression percentage"""
  compression_percentage: Int!
}

"""
A suggestion to reapply configuration forcefully. There may be several reasons
to do that: configuration checksum mismatch (config_mismatch); the locking of
tho-phase commit (config_locked); an error during previous config update
(operation_error).
"""
type ForceApplySuggestion {
  config_mismatch: Boolean!
  config_locked: Boolean!
  uuid: String!
  operation_error: Boolean!
}

"""Combined info of all user spaces in the instance"""
type InstanceCompressionInfo {
  """instance id"""
  instance_id: String!

  """instance compression info"""
  instance_compression_info: [SpaceCompressionInfo!]!
}

type Issue {
  level: String!
  instance_uuid: String
  replicaset_uuid: String
  message: String!
  topic: String!
}

"""Parameters for joining a new server"""
input JoinServerInput {
  zone: String
  uri: String!
  uuid: String
  labels: [LabelInput]
}

"""Cluster server label"""
type Label {
  name: String!
  value: String!
}

"""Cluster server label"""
input LabelInput {
  name: String!
  value: String!
}

"""
The `Long` scalar type represents non-fractional signed whole numeric values.
Long can represent values from -(2^52) to 2^52 - 1, inclusive.
"""
scalar Long

type Mutation {
  """Cluster management"""
  cluster: MutationApicluster

  """Deprecated. Use `cluster{edit_topology()}` instead."""
  edit_server(
    uuid: String!

    """
    The `String` scalar type represents textual data, represented as UTF-8
    character sequences. The String type is most often used by GraphQL to
    represent free-form human-readable text.
    """
    uri: String
    labels: [LabelInput]
  ): Boolean
  probe_server(uri: String!): Boolean

  """Deprecated. Use `cluster{edit_topology()}` instead."""
  edit_replicaset(
    """
    The `Float` scalar type represents signed double-precision fractional values as specified by IEEE 754.
    """
    weight: Float
    master: [String!]

    """
    The `String` scalar type represents textual data, represented as UTF-8
    character sequences. The String type is most often used by GraphQL to
    represent free-form human-readable text.
    """
    alias: String
    roles: [String!]
    uuid: String!

    """The `Boolean` scalar type represents `true` or `false`."""
    all_rw: Boolean

    """
    The `String` scalar type represents textual data, represented as UTF-8
    character sequences. The String type is most often used by GraphQL to
    represent free-form human-readable text.
    """
    vshard_group: String
  ): Boolean

  """Deprecated. Use `cluster{edit_topology()}` instead."""
  join_server(
    """
    The `String` scalar type represents textual data, represented as UTF-8
    character sequences. The String type is most often used by GraphQL to
    represent free-form human-readable text.
    """
    instance_uuid: String

    """
    The `Float` scalar type represents signed double-precision fractional values as specified by IEEE 754.
    """
    timeout: Float

    """
    The `String` scalar type represents textual data, represented as UTF-8
    character sequences. The String type is most often used by GraphQL to
    represent free-form human-readable text.
    """
    zone: String
    uri: String!

    """
    The `String` scalar type represents textual data, represented as UTF-8
    character sequences. The String type is most often used by GraphQL to
    represent free-form human-readable text.
    """
    vshard_group: String
    labels: [LabelInput]

    """
    The `String` scalar type represents textual data, represented as UTF-8
    character sequences. The String type is most often used by GraphQL to
    represent free-form human-readable text.
    """
    replicaset_alias: String

    """
    The `String` scalar type represents textual data, represented as UTF-8
    character sequences. The String type is most often used by GraphQL to
    represent free-form human-readable text.
    """
    replicaset_uuid: String
    roles: [String!]

    """
    The `Float` scalar type represents signed double-precision fractional values as specified by IEEE 754.
    """
    replicaset_weight: Float
  ): Boolean
  bootstrap_vshard: Boolean

  """Deprecated. Use `cluster{edit_topology()}` instead."""
  expel_server(uuid: String!): Boolean
}

"""Cluster management"""
type MutationApicluster {
  """Applies DDL schema on cluster"""
  schema(as_yaml: String!): DDLSchema!

  """
  Enable or disable automatic failover. Returns new state. (Deprecated since v2.0.2-2)
  """
  failover(enabled: Boolean!): Boolean!

  """Configure automatic failover."""
  failover_params(
    """The `Boolean` scalar type represents `true` or `false`."""
    fencing_enabled: Boolean

    """
    The `Float` scalar type represents signed double-precision fractional values as specified by IEEE 754.
    """
    fencing_timeout: Float

    """
    The `Float` scalar type represents signed double-precision fractional values as specified by IEEE 754.
    """
    failover_timeout: Float

    """
    The `String` scalar type represents textual data, represented as UTF-8
    character sequences. The String type is most often used by GraphQL to
    represent free-form human-readable text.
    """
    mode: String

    """
    The `String` scalar type represents textual data, represented as UTF-8
    character sequences. The String type is most often used by GraphQL to
    represent free-form human-readable text.
    """
    state_provider: String

    """State provider configuration (Tarantool)"""
    tarantool_params: FailoverStateProviderCfgInputTarantool

    """
    The `Float` scalar type represents signed double-precision fractional values as specified by IEEE 754.
    """
    fencing_pause: Float

    """State provider configuration (etcd-v2)"""
    etcd2_params: FailoverStateProviderCfgInputEtcd2
  ): FailoverAPI!

  """Pause failover"""
  failover_pause: Boolean!
  auth_params(
    """
    The `Long` scalar type represents non-fractional signed whole numeric
    values. Long can represent values from -(2^52) to 2^52 - 1, inclusive.
    """
    cookie_max_age: Long

    """The `Boolean` scalar type represents `true` or `false`."""
    enabled: Boolean

    """
    The `Long` scalar type represents non-fractional signed whole numeric
    values. Long can represent values from -(2^52) to 2^52 - 1, inclusive.
    """
    cookie_renew_age: Long
  ): UserManagementAPI!
  edit_vshard_options(
    """
    The `Int` scalar type represents non-fractional signed whole numeric values.
    Int can represent values from -(2^31) to 2^31 - 1, inclusive.
    """
    rebalancer_max_receiving: Int

    """
    The `Float` scalar type represents signed double-precision fractional values as specified by IEEE 754.
    """
    collect_bucket_garbage_interval: Float

    """The `Boolean` scalar type represents `true` or `false`."""
    collect_lua_garbage: Boolean

    """
    The `Long` scalar type represents non-fractional signed whole numeric
    values. Long can represent values from -(2^52) to 2^52 - 1, inclusive.
    """
    sched_ref_quota: Long

    """
    The `Int` scalar type represents non-fractional signed whole numeric values.
    Int can represent values from -(2^31) to 2^31 - 1, inclusive.
    """
    rebalancer_max_sending: Int

    """
    The `Float` scalar type represents signed double-precision fractional values as specified by IEEE 754.
    """
    sync_timeout: Float

    """
    The `Float` scalar type represents signed double-precision fractional values as specified by IEEE 754.
    """
    rebalancer_disbalance_threshold: Float
    name: String!

    """
    The `Long` scalar type represents non-fractional signed whole numeric
    values. Long can represent values from -(2^52) to 2^52 - 1, inclusive.
    """
    sched_move_quota: Long
  ): VshardGroup!

  """Restart replication on servers specified by uuid"""
  restart_replication(uuids: [String!]): Boolean

  """Remove user"""
  remove_user(username: String!): User

  """Checks that the schema can be applied on the cluster"""
  check_schema(as_yaml: String!): DDLCheckResult!

  """Applies updated config on the cluster"""
  config(sections: [ConfigSectionInput]): [ConfigSection]!

  """Edit an existing user"""
  edit_user(
    """
    The `String` scalar type represents textual data, represented as UTF-8
    character sequences. The String type is most often used by GraphQL to
    represent free-form human-readable text.
    """
    password: String
    username: String!

    """
    The `String` scalar type represents textual data, represented as UTF-8
    character sequences. The String type is most often used by GraphQL to
    represent free-form human-readable text.
    """
    fullname: String

    """
    The `String` scalar type represents textual data, represented as UTF-8
    character sequences. The String type is most often used by GraphQL to
    represent free-form human-readable text.
    """
    email: String
  ): User

  """Resume failover after pausing"""
  failover_resume: Boolean!

  """Create a new user"""
  add_user(
    password: String!
    username: String!

    """
    The `String` scalar type represents textual data, represented as UTF-8
    character sequences. The String type is most often used by GraphQL to
    represent free-form human-readable text.
    """
    fullname: String

    """
    The `String` scalar type represents textual data, represented as UTF-8
    character sequences. The String type is most often used by GraphQL to
    represent free-form human-readable text.
    """
    email: String
  ): User

  """Edit cluster topology"""
  edit_topology(replicasets: [EditReplicasetInput], servers: [EditServerInput]): EditTopologyResult

  """Promote the instance to the leader of replicaset"""
  failover_promote(
    instance_uuid: String!

    """The `Boolean` scalar type represents `true` or `false`."""
    force_inconsistency: Boolean

    """The `Boolean` scalar type represents `true` or `false`."""
    skip_error_on_change: Boolean
    replicaset_uuid: String!
  ): Boolean!

  """Reapplies config on the specified nodes"""
  config_force_reapply(uuids: [String]): Boolean!

  """Disable listed servers by uuid"""
  disable_servers(uuids: [String!]): [Server]
}

type Query {
  """Cluster management"""
  cluster: Apicluster
  servers(
    """
    The `String` scalar type represents textual data, represented as UTF-8
    character sequences. The String type is most often used by GraphQL to
    represent free-form human-readable text.
    """
    uuid: String
  ): [Server]
  replicasets(
    """
    The `String` scalar type represents textual data, represented as UTF-8
    character sequences. The String type is most often used by GraphQL to
    represent free-form human-readable text.
    """
    uuid: String
  ): [Replicaset]
}

"""
A suggestion to reconfigure cluster topology because  one or more servers were restarted with a new advertise uri
"""
type RefineUriSuggestion {
  uri_new: String!
  uuid: String!
  uri_old: String!
}

"""Group of servers replicating the same data"""
type Replicaset {
  """
  The active leader. It may differ from "master" if failover is enabled and configured leader isn't healthy.
  """
  active_master: Server!

  """The leader according to the configuration."""
  master: Server!

  """
  The replica set health. It is "healthy" if all instances have status "healthy". Otherwise "unhealthy".
  """
  status: String!

  """All instances in replica set are rw"""
  all_rw: Boolean!

  """
  Vshard storage group name. Meaningful only when multiple vshard groups are configured.
  """
  vshard_group: String

  """The replica set alias"""
  alias: String!

  """
  Vshard replica set weight. Null for replica sets with vshard-storage role disabled.
  """
  weight: Float

  """The role set enabled on every instance in the replica set"""
  roles: [String!]

  """Servers in the replica set."""
  servers: [Server!]!

  """The replica set uuid"""
  uuid: String!
}

"""Statistics for an instance in the replica set."""
type ReplicaStatus {
  downstream_status: String
  id: Int
  upstream_peer: String
  upstream_idle: Float
  upstream_message: String
  lsn: Long
  upstream_status: String
  upstream_lag: Float
  uuid: String!
  downstream_message: String
  downstream_lag: Float
}

"""A suggestion to restart malfunctioning replications"""
type RestartReplicationSuggestion {
  uuid: String!
}

type Role {
  dependencies: [String!]
  implies_storage: Boolean!
  name: String!
  implies_router: Boolean!
}

"""A server participating in tarantool cluster"""
type Server {
  statistics: ServerStat
  boxinfo: ServerInfo
  status: String!
  disabled: Boolean
  uuid: String!
  zone: String
  replicaset: Replicaset
  alias: String
  uri: String!
  labels: [Label]
  message: String!

  """
  Difference between remote clock and the current one. Obtained from the
  membership module (SWIM protocol). Positive values mean remote clock are ahead
  of local, and vice versa. In seconds.
  """
  clock_delta: Float

  """Failover priority within the replica set"""
  priority: Int

  """Is allowed to elect this instance as leader"""
  electable: Boolean
}

"""Server information and configuration."""
type ServerInfo {
  membership: ServerInfoMembership!
  cartridge: ServerInfoCartridge!
  replication: ServerInfoReplication!
  storage: ServerInfoStorage!
  network: ServerInfoNetwork!
  general: ServerInfoGeneral!
  vshard_storage: ServerInfoVshardStorage

  """List of vshard router parameters"""
  vshard_router: [VshardRouter]
}

type ServerInfoCartridge {
  """Current instance state"""
  state: String!

  """Cartridge version"""
  version: String!

  """Error details if instance is in failure state"""
  error: Error
}

type ServerInfoGeneral {
  """The Tarantool version"""
  version: String!

  """HTTP webui prefix"""
  webui_prefix: String

  """Current read-only state"""
  ro: Boolean!

  """A directory where vinyl files or subdirectories will be stored"""
  vinyl_dir: String

  """The process ID"""
  pid: Int!

  """HTTP port"""
  http_port: Int

  """The Application version"""
  app_version: String

  """A directory where memtx stores snapshot (.snap) files"""
  memtx_dir: String

  """The binary protocol URI"""
  listen: String

  """A globally unique identifier of the instance"""
  instance_uuid: String!

  """State after Raft leader election"""
  election_state: String

  """
  The maximum number of threads to use during execution of certain internal
  processes (currently socket.getaddrinfo() and coio_call())
  """
  worker_pool_threads: Int

  """The number of seconds since the instance started"""
  uptime: Float!

  """The UUID of the replica set"""
  replicaset_uuid: String!

  """Current working directory of a process"""
  work_dir: String

  """A directory where write-ahead log (.xlog) files are stored"""
  wal_dir: String

  """Current read-only state reason"""
  ro_reason: String

  """Id of current queue owner"""
  synchro_queue_owner: Int!

  """Instance election mode"""
  election_mode: String!

  """HTTP host"""
  http_host: String
}

type ServerInfoMembership {
  """Direct ping period"""
  PROTOCOL_PERIOD_SECONDS: Float

  """Number of members to ping a suspect indirectly"""
  NUM_FAILURE_DETECTION_SUBGROUPS: Int

  """
  Value incremented every time the instance became a suspect, dead, or updates its payload
  """
  incarnation: Int

  """Status of the instance"""
  status: String

  """ACK message wait time"""
  ACK_TIMEOUT_SECONDS: Float

  """Timeout to mark a suspect dead"""
  SUSPECT_TIMEOUT_SECONDS: Float

  """Anti-entropy synchronization period"""
  ANTI_ENTROPY_PERIOD_SECONDS: Float
}

type ServerInfoNetwork {
  """
  The server will sleep for `io_collect_interval` seconds between iterations of the event loop
  """
  io_collect_interval: Float

  """The size of the read-ahead buffer associated with a client connection"""
  readahead: Long

  """
  Since if the net_msg_max limit is reached, we will stop processing incoming requests
  """
  net_msg_max: Long
}

type ServerInfoReplication {
  """
  Maximal time box.cfg() may wait for connections to all configured replicas to
  be established. If box.cfg() fails to connect to all replicas within the
  timeout, it will either leave the instance in the orphan mode (recovery) or
  fail (bootstrap, reconfiguration).
  """
  replication_connect_timeout: Float

  """
  Allows automatic skip of conflicting rows in replication based on box.cfg configuration option.
  """
  replication_skip_conflict: Boolean

  """
  Switch applier from "sync" to "follow" as soon as the replication lag is less than the value of the following variable.
  """
  replication_sync_lag: Float

  """The vector clock of replication log sequence numbers"""
  vclock: [Long]

  """
  Wait for the given period of time before trying to reconnect to a master.
  """
  replication_timeout: Float

  """
  Minimal number of replicas to sync for this instance to switch to the write
  mode. If set to REPLICATION_CONNECT_QUORUM_ALL, wait for all configured masters.
  """
  replication_connect_quorum: Int

  """
  Statistics for all instances in the replica set in regard to the current instance
  """
  replication_info: [ReplicaStatus]

  """How many threads to use for decoding incoming replication stream."""
  replication_threads: Float

  """
  Max time to wait for appliers to synchronize before entering the orphan mode.
  """
  replication_sync_timeout: Float
}

type ServerInfoStorage {
  """The maximal size of a single write-ahead log file"""
  wal_max_size: Long
  vinyl_run_count_per_level: Int

  """
  Deprecated. See "wal_max_size"
  """
  rows_per_wal: Long

  """Limit the pace at which replica submits new transactions to WAL"""
  wal_queue_max_size: Long
  vinyl_cache: Long
  vinyl_range_size: Long
  vinyl_timeout: Float

  """
  Size of the smallest allocation unit, in bytes. It can be tuned up if most of the tuples are not so small.
  """
  memtx_min_tuple_size: Long
  vinyl_max_tuple_size: Long
  vinyl_page_size: Long

  """
  Size of the largest allocation unit, in bytes. It can be tuned up if it is necessary to store large tuples.
  """
  memtx_max_tuple_size: Long

  """
  Option to prevent early cleanup of `*.xlog` files which are needed by replicas and lead to `XlogGapError`
  """
  wal_cleanup_delay: Long

  """
  Specify fiber-WAL-disk synchronization mode as: "none": write-ahead log is not
  maintained; "write": fibers wait for their data to be written to the
  write-ahead log; "fsync": fibers wait for their data, fsync follows each write.
  """
  wal_mode: String

  """
  How much memory Memtx engine allocates to actually store tuples, in bytes.
  """
  memtx_memory: Long

  """
  Allows to select the appropriate allocator for memtx tuples if necessary.
  """
  memtx_allocator: String

  """
  Warning in the WAL log if a transaction waits for quota for more than `too_long_threshold` seconds
  """
  too_long_threshold: Float
  vinyl_bloom_fpr: Float
  vinyl_memory: Long
  vinyl_run_size_ratio: Float
  vinyl_write_threads: Int
  vinyl_read_threads: Int

  """Background fiber restart delay to follow xlog changes."""
  wal_dir_rescan_delay: Float
}

type ServerInfoVshardStorage {
  """The number of buckets that are sending at this time"""
  buckets_sending: Int

  """The number of buckets that are waiting to be collected by GC"""
  buckets_garbage: Int

  """Total number of buckets on the storage"""
  buckets_total: Int

  """Vshard group"""
  vshard_group: String

  """The number of pinned buckets on the storage"""
  buckets_pinned: Int

  """The number of active buckets on the storage"""
  buckets_active: Int

  """The number of buckets that are receiving at this time"""
  buckets_receiving: Int
}

"""A short server information"""
type ServerShortInfo {
  error: String
  demo_uri: String
  uri: String!
  alias: String
  state: String
  instance_name: String
  app_name: String
  uuid: String
}

"""
Slab allocator statistics. This can be used to monitor the total memory usage (in bytes) and memory fragmentation.
"""
type ServerStat {
  """
  The total amount of memory (including allocated, but currently free slabs) used only for tuples, no indexes
  """
  items_size: Long!

  """Number of buckets active on the storage"""
  vshard_buckets_count: Int

  """
  The maximum amount of memory that the slab allocator can use for both tuples
  and indexes (as configured in the memtx_memory parameter)
  """
  quota_size: Long!

  """
  = items_used / slab_count * slab_size (these are slabs used only for tuples, no indexes)
  """
  items_used_ratio: String!

  """The amount of memory that is already distributed to the slab allocator"""
  quota_used: Long!

  """= arena_used / arena_size"""
  arena_used_ratio: String!

  """
  The efficient amount of memory (omitting allocated, but currently free slabs) used only for tuples, no indexes
  """
  items_used: Long!

  """= quota_used / quota_size"""
  quota_used_ratio: String!

  """
  The total memory used for tuples and indexes together (including allocated, but currently free slabs)
  """
  arena_size: Long!

  """
  The efficient memory used for storing tuples and indexes together (omitting allocated, but currently free slabs)
  """
  arena_used: Long!
}

"""List of fields compression info"""
type SpaceCompressionInfo {
  """list of fields be compressed"""
  fields_be_compressed: [FieldCompressionInfo!]!

  """space name"""
  space_name: String!
}

type Suggestions {
  force_apply: [ForceApplySuggestion!]
  restart_replication: [RestartReplicationSuggestion!]
  refine_uri: [RefineUriSuggestion!]
  disable_servers: [DisableServerSuggestion!]
}

"""A single user account information"""
type User {
  username: String!
  fullname: String
  email: String
}

"""User managent parameters and available operations"""
type UserManagementAPI {
  implements_remove_user: Boolean!
  implements_add_user: Boolean!
  implements_edit_user: Boolean!

  """Number of seconds until the authentication cookie expires."""
  cookie_max_age: Long!

  """Update provided cookie if it's older then this age."""
  cookie_renew_age: Long!
  implements_list_users: Boolean!

  """Whether authentication is enabled."""
  enabled: Boolean!

  """Active session username."""
  username: String
  implements_get_user: Boolean!
  implements_check_password: Boolean!
}

"""Result of config validation"""
type ValidateConfigResult {
  """Error details if validation fails, null otherwise"""
  error: String
}

"""Group of replicasets sharding the same dataset"""
type VshardGroup {
  """
  The maximum number of buckets that can be received in parallel by a single replica set in the storage group
  """
  rebalancer_max_receiving: Int!

  """Virtual buckets count in the group"""
  bucket_count: Int!

  """The interval between garbage collector actions, in seconds"""
  collect_bucket_garbage_interval: Float @deprecated(reason: "Has no effect anymore")

  """
  If set to true, the Lua collectgarbage() function is called periodically
  """
  collect_lua_garbage: Boolean @deprecated(reason: "Has no effect anymore")

  """
  Timeout to wait for synchronization of the old master with replicas before demotion
  """
  sync_timeout: Float!

  """Whether the group is ready to operate"""
  bootstrapped: Boolean!

  """Scheduler storage ref quota"""
  sched_ref_quota: Long!

  """
  The maximum number of buckets that can be sent in parallel by a single replica set in the storage group
  """
  rebalancer_max_sending: Int!

  """A maximum bucket disbalance threshold, in percent"""
  rebalancer_disbalance_threshold: Float!

  """Group name"""
  name: String!

  """Scheduler bucket move quota"""
  sched_move_quota: Long!
}

type VshardRouter {
  """The number of buckets whose replica sets are not known to the router"""
  buckets_unknown: Int

  """
  The number of buckets known to the router and available for read and write requests
  """
  buckets_available_rw: Int

  """Vshard group"""
  vshard_group: String

  """
  The number of buckets known to the router but unavailable for any requests
  """
  buckets_unreachable: Int

  """
  The number of buckets known to the router and available for read requests
  """
  buckets_available_ro: Int
}<|MERGE_RESOLUTION|>--- conflicted
+++ resolved
@@ -1,9 +1,5 @@
 # source: http://127.0.0.1:8081/admin/api
-<<<<<<< HEAD
 # timestamp: Thu Nov 17 2022 12:26:32 GMT+0300 (Москва, стандартное время)
-=======
-# timestamp: Tue Oct 25 2022 18:37:36 GMT+0300 (Москва, стандартное время)
->>>>>>> 4c8e3b26
 
 """Custom scalar specification."""
 directive @specifiedBy(
