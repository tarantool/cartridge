--- Gather configuration options.
--
-- The module reads configuration options from multiple sources
-- and then merges the options together according to source priority:
--
-- 1. `--<VARNAME>` command line arguments.
-- 2. `TARANTOOL_<VARNAME>` environment variables.
-- 3. Configuration files.
--
-- To specify a configuration file, use the `--cfg <CONFIG_FILE>` option
-- or the `TARANTOOL_CFG=<CONFIG_FILE>` environment variable.
--
-- Configuration files are `.yaml` files, divided into
-- sections like the following:
--
--     default:
--       memtx_memory: 10000000
--       some_option: "default value"
--     myapp.router:
--       memtx_memory: 1024000000
--       some_option: "router-specific value"
--
--  Within the configuration file, `argparse` looks for multiple matching sections:
--
-- 1. The section named `<APP_NAME>.<INSTANCE_NAME>` is parsed first.
--   The application name is derived automatically from the rockspec filename in the
--   project directory. Alternatively, you can specify it manually via the `--app-name`
--   command line argument or the `TARANTOOL_APP_NAME` environment variable.
--   The instance name can be specified the same way, either as `--instance-name`
--   or `TARANTOOL_INSTANCE_NAME`.
-- 2. The common `<APP_NAME>` section is parsed next.
-- 3. Finally, the section `[default]` with the global configuration is parsed
--   with the lowest priority.
--
-- An instance name may consist of multiple period-separated parts,
-- for example, `--app-name "myapp" --instance-name "router.1"`.
-- In this case, sections with names that include these parts are also parsed:
-- first `[myapp.router.1]`, then `[myapp.router]`, then `[myapp]`.
--
-- Instead of a single configuration file, you can use a directory.
-- In this case, all files in the directory are parsed.
-- To avoid conflicts, the same section mustn't repeat across different files.
--
-- @module cartridge.argparse

local fio = require('fio')
local yaml = require('yaml')
local checks = require('checks')
local errors = require('errors')
-- local base_dir = fio.abspath(fio.dirname(arg[0]))

local vars = require('cartridge.vars').new('cartridge.argparse')
local utils = require('cartridge.utils')
vars:new('args', nil)

local ParseConfigError = errors.new_class('ParseConfigError')
local DecodeYamlError = errors.new_class('DecodeYamlError')
local TypeCastError = errors.new_class('TypeCastError')

local function toboolean(val)
    if type(val) == 'boolean' then
        return val
    elseif type(val) ~= 'string' then
        return nil
    end

    val = val:lower()

    if val == 'true' then
        return true
    elseif val == 'false' then
        return false
    end
end

--- Common `cartridge.cfg` options.
--
-- Any options not listed below (like the `roles` option)
-- can't be modified with `argparse` and should be configured in code.
--
-- @table cluster_opts
local cluster_opts = {
    alias = 'string', -- **string**
    workdir = 'string', -- **string**
    http_port = 'number', -- **number**
    http_host = 'string', -- **string**
    http_enabled = 'boolean', -- **boolean**
    webui_enabled = 'boolean', -- **boolean**
    webui_prefix = 'string', -- **string**
    webui_enforce_root_redirect = 'boolean', -- **boolean**
    advertise_uri = 'string', -- **string**
    cluster_cookie = 'string', -- **string**
    console_sock = 'string', -- **string**
    auth_enabled = 'boolean', -- **boolean**
    bucket_count = 'number', -- **number**
    upgrade_schema = 'boolean', -- **boolean**
    swim_broadcast = 'boolean', -- **boolean**
    upload_prefix = 'string', -- **string**
    transport = 'string', -- **string**
    ssl_ciphers = 'string', -- **string**
    ssl_server_ca_file = 'string', -- **string**
    ssl_server_cert_file = 'string', -- **string**
    ssl_server_key_file = 'string', -- **string**
    ssl_server_password = 'string', -- **string**
    ssl_client_ca_file = 'string', -- **string**
    ssl_client_cert_file = 'string', -- **string**
    ssl_client_key_file = 'string', -- **string**
<<<<<<< HEAD

    disable_errstack = 'boolean', -- **boolean**
=======
    ssl_client_password = 'string', -- **string**
>>>>>>> 9f00bdb2
}

--- Common `box.cfg <https://www.tarantool.io/en/doc/latest/reference/configuration/>`_ tuning options.
-- @table box_opts
local box_opts = {
    listen                   = 'string|number', -- **string|number**
    memtx_memory             = 'number', -- **number**
    memtx_allocator          = 'string', -- **string**
    strip_core               = 'boolean', -- **boolean**
    memtx_min_tuple_size     = 'number', -- **number**
    memtx_max_tuple_size     = 'number', -- **number**
    memtx_use_mvcc_engine    = 'boolean', -- **boolean**
    txn_isolation            = 'string|number', -- **string|number**
    slab_alloc_factor        = 'number', -- **number**
    slab_alloc_granularity   = 'number', -- **number**
    work_dir                 = 'string', -- **string** (**deprecated**)
    memtx_dir                = 'string', -- **string**
    wal_dir                  = 'string', -- **string**
    vinyl_dir                = 'string', -- **string**

    vinyl_memory             = 'number', -- **number**
    vinyl_cache              = 'number', -- **number**
    vinyl_max_tuple_size     = 'number', -- **number**
    vinyl_read_threads       = 'number', -- **number**
    vinyl_write_threads      = 'number', -- **number**
    vinyl_timeout            = 'number', -- **number**
    vinyl_defer_deletes      = 'boolean', -- **boolean**
    vinyl_run_count_per_level = 'number', -- **number**
    vinyl_run_size_ratio     = 'number', -- **number**
    vinyl_range_size         = 'number', -- **number**
    vinyl_page_size          = 'number', -- **number**
    vinyl_bloom_fpr          = 'number', -- **number**

    log                      = 'string', -- **string**
    log_nonblock             = 'boolean', -- **boolean**
    log_level                = 'string|number', -- **string|number**
    log_format               = 'string', -- **string**

    audit_log                = 'string', -- **string**
    audit_nonblock           = 'boolean', -- **boolean**
    audit_format             = 'string', -- **string**
    audit_filter             = 'string', -- **string**

    flightrec_enabled        = 'boolean', -- **boolean**
    flightrec_logs_size      = 'number', -- **number**
    flightrec_logs_max_msg_size = 'number', -- **number**
    flightrec_logs_log_level = 'number', -- **number**
    flightrec_metrics_interval = 'number', -- **number**
    flightrec_metrics_period = 'number', -- **number**
    flightrec_requests_size = 'number', -- **number**
    flightrec_requests_max_req_size = 'number', -- **number**
    flightrec_requests_max_res_size = 'number', -- **number**

    io_collect_interval      = 'number', -- **number**
    readahead                = 'number', -- **number**
    snap_io_rate_limit       = 'number', -- **number**
    too_long_threshold       = 'number', -- **number**
    wal_mode                 = 'string', -- **string**
    rows_per_wal             = 'number', -- **number**  (**deprecated**)
    wal_max_size             = 'number', -- **number**
    wal_queue_max_size       = 'number', -- **number**
    wal_dir_rescan_delay     = 'number', -- **number**
    wal_cleanup_delay        = 'number', -- **number**
    force_recovery           = 'boolean', -- **boolean**
    replication              = 'string', -- **string**
    instance_uuid            = 'string', -- **string**
    replicaset_uuid          = 'string', -- **string**
    custom_proc_title        = 'string', -- **string**
    pid_file                 = 'string', -- **string**
    background               = 'boolean', -- **boolean**
    username                 = 'string', -- **string**
    coredump                 = 'boolean', -- **boolean**
    checkpoint_interval      = 'number', -- **number**
    checkpoint_wal_threshold = 'number', -- **number**
    checkpoint_count         = 'number', -- **number**
    read_only                = 'boolean', -- **boolean**
    hot_standby              = 'boolean', -- **boolean**
    worker_pool_threads      = 'number', -- **number**
    replication_threads      = 'number', -- **number**
    replication_timeout      = 'number', -- **number**
    replication_sync_lag     = 'number', -- **number**
    replication_sync_timeout = 'number', -- **number**
    replication_connect_timeout = 'number', -- **number**
    replication_connect_quorum = 'number', -- **number**
    replication_skip_conflict = 'boolean', -- **boolean**
    replication_synchro_quorum = 'string|number', -- **string|number**
    replication_synchro_timeout = 'number', -- **number**
    feedback_enabled         = 'boolean', -- **boolean**
    feedback_host            = 'string', -- **string**
    feedback_interval        = 'number', -- **number**
    feedback_crashinfo       = 'boolean', -- **boolean**
    net_msg_max              = 'number', -- **number**
    iproto_threads           = 'number', -- **number**
    sql_cache_size           = 'number', -- **number**
    txn_timeout              = 'number', -- **number**
    election_mode            = 'string', -- **string**
    election_timeout         = 'number', -- **number**
    election_fencing_mode    = 'string', -- **string**
}

local function load_file(filename)
    checks('string')
    local data, err = utils.file_read(filename)
    if data == nil then
        return nil, err
    end

    local file_sections, err
    if filename:endswith('.yml') or filename:endswith('.yaml') then
        local ok, ret = pcall(yaml.decode, data)
        if ok then
            file_sections = ret
        else
            err = DecodeYamlError:new('%s: %s', filename, ret)
        end
    else
        err = ParseConfigError:new('%s: Unsupported file type', filename)
    end

    if file_sections == nil then
        return nil, err
    end

    return file_sections
end

local function load_dir(dirname)
    local files = {}
    utils.table_append(files, fio.glob(fio.pathjoin(dirname, '*.yml')))
    utils.table_append(files, fio.glob(fio.pathjoin(dirname, '*.yaml')))
    table.sort(files)

    local ret = {}
    local origin = {}

    for _, f in pairs(files) do
        local file_sections, err = load_file(f)
        if file_sections == nil then
            return nil, err
        end

        for section_name, content in pairs(file_sections) do
            if ret[section_name] == nil then
                ret[section_name] = {}
                origin[section_name] = fio.basename(f)
            else
                return nil, ParseConfigError:new(
                    'collision of section %q in %s between %s and %s',
                    section_name, dirname, origin[section_name], fio.basename(f)
                )
            end

            for argname, argvalue in pairs(content) do
                ret[section_name][argname:lower()] = argvalue
            end
        end
    end

    return ret
end

local function parse_args()
    local ret = {}

    local stop = false
    local i = 0
    while i < #arg do
        i = i + 1

        if arg[i] == '--' then
            stop = true
        elseif stop then
            table.insert(ret, arg[i])
        elseif arg[i]:startswith('--') then
            local argname = arg[i]:lower():gsub('^%-%-', ''):gsub('-', '_')
            local argvalue = arg[i+1]
            i = i + 1
            ret[argname] = argvalue or ''
        else
            table.insert(ret, arg[i])
        end
    end

    return ret
end

local function parse_env()
    local ret = {}
    for argname, argvalue in pairs(os.environ()) do
        argname = string.lower(argname)

        if argname:startswith('tarantool_') then
            argname = argname:gsub("^tarantool_", ''):gsub("-", "_")
            ret[argname] = argvalue
        end
    end

    return ret
end

local function parse_file(filename, search_name)
    checks('string', 'string')

    local file_sections, err

    if filename:endswith('/') then
        file_sections, err = load_dir(filename)
    else
        file_sections, err = load_file(filename)
    end

    if file_sections == nil then
        return nil, err
    end

    local section_names = {'default'}
    local search_name_parts = search_name:split('.')
     for n = 1, #search_name_parts do
         local section_name = table.concat(search_name_parts, '.', 1, n)
         table.insert(section_names, section_name)
    end

    local ret = {}
    for _, section_name in ipairs(section_names) do
        local content = file_sections[section_name] or {}

        for argname, argvalue in pairs(content) do
            ret[argname:lower()] = argvalue
        end
    end

    return ret
end

local function supplement(to, from)
    checks('table', 'table')
    for argname, argvalue in pairs(from) do
        if to[argname] == nil then
            to[argname] = argvalue
        end
    end

    return to
end

--- Parse command line arguments, environment variables, and configuration files.
--
-- For example, running an application as follows:
--    TARANTOOL_MY_CUSTOM_ARG='value' ./init.lua --alias router --memtx-memory 33554432
-- results in:
--    local argparse = require('cartridge.argparse')
--    argparse.parse()
--    ---
--    - memtx_memory: 33554432
--      my_custom_arg: value
--      alias: router
--    ...
--
-- @function parse
-- @treturn {argname=value,...}
local function _parse()
    local args = {}

    supplement(args, parse_args())
    supplement(args, parse_env())

    if args.app_name == nil then
        local app_dir = fio.dirname(arg[0])
        local rockspecs = fio.glob(fio.pathjoin(app_dir, '*-scm-1.rockspec'))

        if #rockspecs == 1 then
            args.app_name = string.match(fio.basename(rockspecs[1]), '^(%g+)%-scm%-1%.rockspec$')
        end
    end

    if args.cfg == nil then
        return args
    end

    if fio.path.is_dir(args.cfg) and not args.cfg:endswith('/') then
        args.cfg = args.cfg .. '/'
    end

    local search_name = args.instance_name or ''
    if args.app_name ~= nil then
        search_name = args.app_name .. '.' .. search_name
    end

    local cfg, err = parse_file(args.cfg, search_name)
    if not cfg then
        return nil, err
    else
        supplement(args, cfg)
    end

    return args
end

local function parse()
    if vars.args ~= nil then
        return vars.args
    end

    local args, err = _parse()
    if args == nil then
        return nil, err
    end

    vars.args = args
    return args
end

--- Filter the results of parsing and cast variables to a given type.
--
-- From all the configuration options gathered by `parse`, select only those
-- specified in the filter.
--
-- For example, running an application as follows:
--    TARANTOOL_ARG1='value' tarantool ./init.lua --arg2 100 --arg3 true
-- results in:
--    local opts, err = argparse.get_opts({
--        arg1 = 'string',
--        arg2 = 'number',
--        arg3 = 'boolean'
--        missing_arg = 'string', -- no such arg, argparse returns nothing for this arg
--    })
--    ---
--    - arg1: value
--      arg2: 100
--      arg3: true
--    ...
--
-- Each option have a type: string, boolean, number.
-- There is an ability to set multiple types for one option.
-- Types are split by separator `|`,  e.g. `string|number`.
--
-- @function get_opts
-- @tparam {argname=type,...} filter
-- @treturn {argname=value,...}
local function get_opts(opts)
    local args = parse()

    local ret = {}
    for optname, opttype in pairs(opts) do
        local opttype_str = false
        local opttype_num = false
        local opttype_bool = false
        for _, _opttype in pairs(string.split(opttype, '|')) do
            if _opttype == 'string' then
                opttype_str = true
            elseif _opttype == 'number' then
                opttype_num = true
            elseif _opttype == 'boolean' then
                opttype_bool = true
            else
                return nil, TypeCastError:new(
                    "can't typecast %s to %s (unsupported type)",
                    optname, _opttype
                )
            end
        end

        local value = args[optname]
        if value == nil then -- luacheck: ignore 542
            -- ignore
        elseif type(value) == opttype then
            ret[optname] = value
        elseif type(value) == 'number' and ( opttype_num or opttype_str ) then
            ret[optname] = value
        elseif type(value) == 'string' then
            local _value

            if opttype_num then
                _value = tonumber(value)
            end
            if _value == nil and opttype_bool then
                _value = toboolean(value)
            end
            if _value == nil and opttype_str then
                _value = value
            end

            if not opttype_num and not opttype_bool and not opttype_str then
                return nil, TypeCastError:new(
                    "can't typecast %s to %s (unsupported type)",
                    optname, opttype
                )
            end

            if _value == nil then
                return nil, TypeCastError:new(
                    "can't typecast %s=%q to %s",
                    optname, value, opttype
                )
            end

            ret[optname] = _value
        else
            return nil, TypeCastError:new(
                "invalid configuration parameter %s (%s expected, got %s)",
                optname, opttype, type(value)
            )
        end
    end

    return ret
end

return {
    parse = parse,

    get_opts = get_opts,

    get_params = function()
        return box_opts
    end,

    --- Shorthand for `get_opts(box_opts)`.
    -- @function get_box_opts
    get_box_opts = function()
        return get_opts(box_opts)
    end,

    --- Shorthand for `get_opts(cluster_opts)`.
    -- @function get_cluster_opts
    get_cluster_opts = function()
        return get_opts(cluster_opts)
    end,
}<|MERGE_RESOLUTION|>--- conflicted
+++ resolved
@@ -105,12 +105,8 @@
     ssl_client_ca_file = 'string', -- **string**
     ssl_client_cert_file = 'string', -- **string**
     ssl_client_key_file = 'string', -- **string**
-<<<<<<< HEAD
-
+    ssl_client_password = 'string', -- **string**
     disable_errstack = 'boolean', -- **boolean**
-=======
-    ssl_client_password = 'string', -- **string**
->>>>>>> 9f00bdb2
 }
 
 --- Common `box.cfg <https://www.tarantool.io/en/doc/latest/reference/configuration/>`_ tuning options.
